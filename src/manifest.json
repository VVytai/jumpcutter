--- conflicted
+++ resolved
@@ -1,12 +1,7 @@
 {
   "name": "Jump Cutter",
-<<<<<<< HEAD
-  "version": "1.17.2",
+  "version": "1.17.3",
   "description": "Skips silent parts in videos in real time",
-=======
-  "version": "1.17.3",
-  "description": "Skips silent parts in videos on the fly",
->>>>>>> d1d08875
   "permissions": ["storage"],
   "browser_action": {
     "default_popup": "popup/popup.html",

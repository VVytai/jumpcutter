--- conflicted
+++ resolved
@@ -1,10 +1,6 @@
 {
   "name": "Jump Cutter",
-<<<<<<< HEAD
-  "version": "1.18.7",
-=======
   "version": "1.19.0",
->>>>>>> fbcf1b55
   "description": "Skips silent parts in videos in real time",
   "permissions": ["storage"],
   "browser_action": {

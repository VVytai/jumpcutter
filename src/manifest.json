{
  "name": "Jump Cutter",
  "version": "1.27.0",
  "description": "__MSG_extensionDescription__",
  "permissions": ["storage"],
  "action": {
    "default_popup": "popup/popup.html",
    "default_icon": {
      "64": "icons/icon.svg-64.png",
      "128": "icons/icon-big-padded.svg-128.png"
    }
  },
  "content_scripts": [
    {
      "matches": ["http://*/*", "https://*/*"],
      "js": ["content/main.js"],
      "all_frames": true,
      "run_at": "document_idle",
      "match_about_blank": true
    },
    {
      "matches": ["http://*/*", "https://*/*"],
      "js": ["content/cloneMediaSources-for-extension-world.js"],
      "all_frames": true,
      "run_at": "document_start",
      "match_about_blank": true
    }
  ],
  "web_accessible_resources": [
<<<<<<< HEAD
    "content/cloneMediaSources-for-page-world.js",
    "content/SilenceDetectorProcessor.js",
    "content/VolumeFilterProcessor.js",
    "chunks/*.js"
=======
    {
      "resources": [
        "content/SilenceDetectorProcessor.js",
        "content/VolumeFilterProcessor.js",
        "chunks/*.js"
      ],
      "matches": ["*://*/*"]
    }
>>>>>>> 1348cd80
  ],
  "options_ui": {
    "page": "options/index.html",
    "open_in_tab": true
  },
  "commands": {
    "_execute_action": {
      "suggested_key": {
        "default": "Ctrl+Shift+Space"
      }
    },
    "toggle_enabled": {
      "description": "__MSG_toggleExtension__",
      "suggested_key": {
        "default": "Alt+Shift+X"
      }
    }
  },
  "icons": {
    "64": "icons/icon.svg-64.png",
    "128": "icons/icon-big-padded.svg-128.png"
  },
  "manifest_version": 3,
  "default_locale": "en"
}<|MERGE_RESOLUTION|>--- conflicted
+++ resolved
@@ -27,21 +27,15 @@
     }
   ],
   "web_accessible_resources": [
-<<<<<<< HEAD
-    "content/cloneMediaSources-for-page-world.js",
-    "content/SilenceDetectorProcessor.js",
-    "content/VolumeFilterProcessor.js",
-    "chunks/*.js"
-=======
     {
       "resources": [
+        "content/cloneMediaSources-for-page-world.js",
         "content/SilenceDetectorProcessor.js",
         "content/VolumeFilterProcessor.js",
         "chunks/*.js"
       ],
       "matches": ["*://*/*"]
     }
->>>>>>> 1348cd80
   ],
   "options_ui": {
     "page": "options/index.html",
